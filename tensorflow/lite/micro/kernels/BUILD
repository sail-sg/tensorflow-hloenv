load(
    "//tensorflow/lite/micro/testing:micro_test.bzl",
    "tflite_micro_cc_test",
)
load(
    "//tensorflow/lite/micro:build_def.bzl",
    "micro_copts",
)

package(
    features = ["-layering_check"],
    licenses = ["notice"],  # Apache 2.0
)

config_setting(
    name = "xtensa_hifimini",
    define_values = {"tflm_build": "xtensa_hifimini"},
)

package_group(
    name = "micro",
    packages = ["//tensorflow/lite/micro/..."],
)

package_group(
    name = "micro_top_level",
    packages = ["//tensorflow/lite/micro"],
)

cc_library(
    name = "fixedpoint_utils",
    hdrs = select({
        "//conditions:default": [
        ],
        ":xtensa_hifimini": [
            "xtensa/fixedpoint_utils.h",
        ],
    }),
    copts = micro_copts(),
    deps = [
        ":xtensa",
    ] + select({
        "//conditions:default": [],
        ":xtensa_hifimini": [
            #"//third_party/xtensa/cstub64s:hifi_mini",
            "//tensorflow/lite/kernels/internal:compatibility",
        ],
    }),
)

cc_library(
    name = "fully_connected",
    srcs = [
        "fully_connected_common.cc",
    ] + select({
        "//conditions:default": [
            "fully_connected.cc",
        ],
        ":xtensa_hifimini": [
            "xtensa/fully_connected.cc",
        ],
    }),
    hdrs = ["fully_connected.h"],
    copts = micro_copts(),
    visibility = [
        # Kernel variants need to be visible to the examples and benchmarks.
        ":micro",
    ],
    deps = [
        ":fixedpoint_utils",
        ":kernel_util",
        ":xtensa",
        "//tensorflow/lite/c:common",
        "//tensorflow/lite/kernels:kernel_util",
        "//tensorflow/lite/kernels/internal:common",
        "//tensorflow/lite/kernels/internal:quantization_util",
        "//tensorflow/lite/kernels/internal:reference_base",
        "//tensorflow/lite/kernels/internal:tensor",
    ] + select({
        "//conditions:default": [],
        ":xtensa_hifimini": [
            #"//third_party/xtensa/cstub64s:hifi_mini",
        ],
    }),
)

cc_library(
    name = "ethosu",
    srcs = [
        "ethosu.cc",
    ],
    hdrs = ["ethosu.h"],
    copts = micro_copts(),
    visibility = [
        # Kernel variants need to be visible to the examples and benchmarks.
        ":micro",
    ],
    deps = [
        "//tensorflow/lite/c:common",
    ],
)

cc_library(
    name = "micro_ops",
    srcs = [
        "activations.cc",
        "hard_swish.cc",
        "add.cc",
        "arg_min_max.cc",
        "cast.cc",
        "ceil.cc",
        "circular_buffer.cc",
        "comparisons.cc",
        "concatenation.cc",
        "dequantize.cc",
        "detection_postprocess.cc",
        "elementwise.cc",
        "exp.cc",
        "floor.cc",
        "l2norm.cc",
        "logical.cc",
        "logistic.cc",
        "maximum_minimum.cc",
        "mul.cc",
        "neg.cc",
        "pack.cc",
        "pad.cc",
        "pooling.cc",
        "prelu.cc",
        "quantize_common.cc",
        "reduce.cc",
        "reshape.cc",
        "resize_nearest_neighbor.cc",
        "round.cc",
        "shape.cc",
        "softmax_common.cc",
        "space_to_batch_nd.cc",
        "split.cc",
        "split_v.cc",
        "squeeze.cc",
        "strided_slice.cc",
        "sub.cc",
        "svdf_common.cc",
        "tanh.cc",
        "transpose_conv.cc",
        "unpack.cc",
    ] + select({
        "//conditions:default": [
            "conv.cc",
            "depthwise_conv.cc",
            "quantize.cc",
            "softmax.cc",
            "svdf.cc",
        ],
        ":xtensa_hifimini": [
            "xtensa/conv.cc",
            "xtensa/depthwise_conv.cc",
            "xtensa/quantize.cc",
            "xtensa/softmax.cc",
            "xtensa/svdf.cc",
        ],
    }),
    hdrs = [
        "micro_ops.h",
        "quantize.h",
        "softmax.h",
        "svdf.h",
    ],
    copts = micro_copts(),
    visibility = [
        # Needed for micro:op_resolvers but visibility can not be finer-grained
        # than a package.
        ":micro_top_level",
    ],
    deps = [
        ":activation_utils",
        ":fixedpoint_utils",
        ":kernel_util",
        ":micro_utils",
        ":xtensa",
        "@flatbuffers",
        "//tensorflow/lite/c:common",
        "//tensorflow/lite/kernels:kernel_util",
        "//tensorflow/lite/kernels:op_macros",
        "//tensorflow/lite/kernels:padding",
        "//tensorflow/lite/kernels/internal:common",
        "//tensorflow/lite/kernels/internal:compatibility",
        "//tensorflow/lite/kernels/internal:quantization_util",
        "//tensorflow/lite/kernels/internal:reference_base",
        "//tensorflow/lite/kernels/internal:tensor",
        "//tensorflow/lite/kernels/internal:types",
        "//tensorflow/lite/micro:memory_helpers",
        "//tensorflow/lite/micro:micro_utils",
    ] + select({
        "//conditions:default": [],
        ":xtensa_hifimini": [
            #"//third_party/xtensa/cstub64s:hifi_mini",
        ],
    }),
)

cc_library(
    name = "xtensa",
    hdrs = select({
        "//conditions:default": [
        ],
        ":xtensa_hifimini": [
            "xtensa/xtensa.h",
        ],
    }),
    copts = micro_copts(),
    deps = select({
        "//conditions:default": [],
        ":xtensa_hifimini": [
            #"//third_party/xtensa/cstub64s:hifi_mini",
        ],
    }),
)

test_suite(
    name = "all_tests",
)

tflite_micro_cc_test(
    name = "elementwise_test",
    srcs = ["elementwise_test.cc"],
    deps = [
        ":kernel_runner",
        "//tensorflow/lite/c:common",
        "//tensorflow/lite/micro:debug_log",
        "//tensorflow/lite/micro:op_resolvers",
        "//tensorflow/lite/micro:test_helpers",
        "//tensorflow/lite/micro/testing:micro_test",
    ],
)

tflite_micro_cc_test(
    name = "pooling_test",
    srcs = [
        "pooling_test.cc",
    ],
    deps = [
        ":kernel_runner",
        "//tensorflow/lite/c:common",
        "//tensorflow/lite/micro:test_helpers",
        "//tensorflow/lite/micro/testing:micro_test",
    ],
)

tflite_micro_cc_test(
    name = "depthwise_conv_test",
    srcs = [
        "depthwise_conv_test.cc",
    ],
    deps = [
        ":kernel_runner",
        "//tensorflow/lite/c:common",
        "//tensorflow/lite/kernels/internal:tensor",
        "//tensorflow/lite/micro:test_helpers",
        "//tensorflow/lite/micro/testing:micro_test",
    ],
)

cc_library(
    name = "flexbuffers_generated_data",
    srcs = [
        "flexbuffers_generated_data.cc",
    ],
    hdrs = [
        "flexbuffers_generated_data.h",
    ],
)

tflite_micro_cc_test(
    name = "detection_postprocess_test",
    srcs = [
        "detection_postprocess_test.cc",
    ],
    deps = [
        ":flexbuffers_generated_data",
        ":kernel_runner",
        "//tensorflow/lite/c:common",
        "//tensorflow/lite/kernels/internal:tensor",
        "//tensorflow/lite/micro:test_helpers",
        "//tensorflow/lite/micro/testing:micro_test",
        "@flatbuffers",
    ],
)

tflite_micro_cc_test(
    name = "fully_connected_test",
    srcs = [
        "fully_connected_test.cc",
    ],
    deps = [
        ":kernel_runner",
        "//tensorflow/lite/c:common",
        "//tensorflow/lite/micro:micro_utils",
        "//tensorflow/lite/micro:op_resolvers",
        "//tensorflow/lite/micro:test_helpers",
        "//tensorflow/lite/micro/testing:micro_test",
    ],
)

tflite_micro_cc_test(
    name = "softmax_test",
    srcs = [
        "softmax_test.cc",
    ],
    deps = [
        ":kernel_runner",
        "//tensorflow/lite/c:common",
        "//tensorflow/lite/micro:op_resolvers",
        "//tensorflow/lite/micro:test_helpers",
        "//tensorflow/lite/micro/testing:micro_test",
    ],
)

tflite_micro_cc_test(
    name = "logistic_test",
    srcs = [
        "logistic_test.cc",
    ],
    deps = [
        ":kernel_runner",
        "//tensorflow/lite/c:common",
        "//tensorflow/lite/micro:op_resolvers",
        "//tensorflow/lite/micro:test_helpers",
        "//tensorflow/lite/micro/testing:micro_test",
    ],
)

tflite_micro_cc_test(
    name = "svdf_test",
    srcs = [
        "svdf_test.cc",
    ],
    deps = [
        ":kernel_runner",
        "//tensorflow/lite/c:common",
        "//tensorflow/lite/micro:test_helpers",
        "//tensorflow/lite/micro/testing:micro_test",
    ],
)

cc_library(
    name = "conv_test_common",
    srcs = [
        "conv_test_common.cc",
    ],
    hdrs = [
        "conv_test.h",
    ],
    deps = [
        ":kernel_runner",
        ":micro_ops",
        "//tensorflow/lite/c:common",
        "//tensorflow/lite/micro:test_helpers",
        "//tensorflow/lite/micro/testing:micro_test",
    ],
)

tflite_micro_cc_test(
    name = "conv_test",
    srcs = [
        "conv_test.cc",
    ],
    deps = [
        ":conv_test_common",
        ":kernel_runner",
        "//tensorflow/lite/c:common",
        "//tensorflow/lite/micro:micro_utils",
        "//tensorflow/lite/micro:test_helpers",
        "//tensorflow/lite/micro/testing:micro_test",
    ],
)

tflite_micro_cc_test(
    name = "prelu_test",
    srcs = [
        "prelu_test.cc",
    ],
    deps = [
        ":kernel_runner",
        "//tensorflow/lite/c:common",
        "//tensorflow/lite/micro:test_helpers",
        "//tensorflow/lite/micro/testing:micro_test",
    ],
)

tflite_micro_cc_test(
    name = "floor_test",
    srcs = [
        "floor_test.cc",
    ],
    deps = [
        ":kernel_runner",
        "//tensorflow/lite/c:common",
        "//tensorflow/lite/micro:op_resolvers",
        "//tensorflow/lite/micro:test_helpers",
        "//tensorflow/lite/micro/testing:micro_test",
    ],
)

tflite_micro_cc_test(
    name = "logical_test",
    srcs = [
        "logical_test.cc",
    ],
    deps = [
        ":kernel_runner",
        "//tensorflow/lite/c:common",
        "//tensorflow/lite/micro:op_resolvers",
        "//tensorflow/lite/micro:test_helpers",
        "//tensorflow/lite/micro/testing:micro_test",
    ],
)

tflite_micro_cc_test(
    name = "neg_test",
    srcs = [
        "neg_test.cc",
    ],
    deps = [
        ":kernel_runner",
        "//tensorflow/lite/c:common",
        "//tensorflow/lite/micro:op_resolvers",
        "//tensorflow/lite/micro:test_helpers",
        "//tensorflow/lite/micro/testing:micro_test",
    ],
)

tflite_micro_cc_test(
    name = "maximum_minimum_test",
    srcs = [
        "maximum_minimum_test.cc",
    ],
    deps = [
        ":kernel_runner",
        "//tensorflow/lite/c:common",
        "//tensorflow/lite/micro:op_resolvers",
        "//tensorflow/lite/micro:test_helpers",
        "//tensorflow/lite/micro/testing:micro_test",
    ],
)

tflite_micro_cc_test(
    name = "mul_test",
    srcs = [
        "mul_test.cc",
    ],
    deps = [
        ":kernel_runner",
        "//tensorflow/lite/c:common",
        "//tensorflow/lite/micro:test_helpers",
        "//tensorflow/lite/micro/testing:micro_test",
    ],
)

tflite_micro_cc_test(
    name = "sub_test",
    srcs = [
        "sub_test.cc",
    ],
    deps = [
        ":kernel_runner",
        "//tensorflow/lite/c:common",
        "//tensorflow/lite/micro:test_helpers",
        "//tensorflow/lite/micro/testing:micro_test",
    ],
)

tflite_micro_cc_test(
    name = "arg_min_max_test",
    srcs = [
        "arg_min_max_test.cc",
    ],
    deps = [
        ":kernel_runner",
        "//tensorflow/lite/c:common",
        "//tensorflow/lite/micro:op_resolvers",
        "//tensorflow/lite/micro:test_helpers",
        "//tensorflow/lite/micro/testing:micro_test",
    ],
)

tflite_micro_cc_test(
    name = "comparisons_test",
    srcs = [
        "comparisons_test.cc",
    ],
    deps = [
        ":kernel_runner",
        "//tensorflow/lite/c:common",
        "//tensorflow/lite/micro:test_helpers",
        "//tensorflow/lite/micro/testing:micro_test",
    ],
)

tflite_micro_cc_test(
    name = "ceil_test",
    srcs = [
        "ceil_test.cc",
    ],
    deps = [
        ":kernel_runner",
        "//tensorflow/lite/c:common",
        "//tensorflow/lite/micro:op_resolvers",
        "//tensorflow/lite/micro:test_helpers",
        "//tensorflow/lite/micro/testing:micro_test",
    ],
)

tflite_micro_cc_test(
    name = "round_test",
    srcs = [
        "round_test.cc",
    ],
    deps = [
        ":kernel_runner",
        "//tensorflow/lite/c:common",
        "//tensorflow/lite/micro:op_resolvers",
        "//tensorflow/lite/micro:test_helpers",
        "//tensorflow/lite/micro/testing:micro_test",
    ],
)

tflite_micro_cc_test(
    name = "strided_slice_test",
    srcs = [
        "strided_slice_test.cc",
    ],
    deps = [
        ":kernel_runner",
        "//tensorflow/lite/c:common",
        "//tensorflow/lite/micro:op_resolvers",
        "//tensorflow/lite/micro:test_helpers",
        "//tensorflow/lite/micro/testing:micro_test",
    ],
)

tflite_micro_cc_test(
    name = "pack_test",
    srcs = [
        "pack_test.cc",
    ],
    deps = [
        ":kernel_runner",
        "//tensorflow/lite/c:common",
        "//tensorflow/lite/micro:debug_log",
        "//tensorflow/lite/micro:test_helpers",
        "//tensorflow/lite/micro/testing:micro_test",
    ],
)

tflite_micro_cc_test(
    name = "unpack_test",
    srcs = [
        "unpack_test.cc",
    ],
    deps = [
        ":kernel_runner",
        "//tensorflow/lite/c:common",
        "//tensorflow/lite/micro:debug_log",
        "//tensorflow/lite/micro:test_helpers",
        "//tensorflow/lite/micro/testing:micro_test",
    ],
)

tflite_micro_cc_test(
    name = "split_test",
    srcs = [
        "split_test.cc",
    ],
    deps = [
        ":kernel_runner",
        "//tensorflow/lite/c:common",
        "//tensorflow/lite/micro:debug_log",
        "//tensorflow/lite/micro:op_resolvers",
        "//tensorflow/lite/micro:test_helpers",
        "//tensorflow/lite/micro/testing:micro_test",
    ],
)

tflite_micro_cc_test(
    name = "split_v_test",
    srcs = [
        "split_v_test.cc",
    ],
    deps = [
        ":kernel_runner",
        "//tensorflow/lite/c:common",
        "//tensorflow/lite/micro:debug_log",
        "//tensorflow/lite/micro:op_resolvers",
        "//tensorflow/lite/micro:test_helpers",
        "//tensorflow/lite/micro/testing:micro_test",
    ],
)

tflite_micro_cc_test(
    name = "add_test",
    srcs = [
        "add_test.cc",
    ],
    deps = [
        ":kernel_runner",
        "//tensorflow/lite/c:common",
        "//tensorflow/lite/micro:op_resolvers",
        "//tensorflow/lite/micro:test_helpers",
        "//tensorflow/lite/micro/testing:micro_test",
    ],
)

tflite_micro_cc_test(
    name = "quantization_util_test",
    srcs = [
        "quantization_util_test.cc",
    ],
    deps = [
        "//tensorflow/lite/c:common",
        "//tensorflow/lite/kernels/internal:quantization_util",
        "//tensorflow/lite/micro/testing:micro_test",
    ],
)

cc_library(
    name = "activation_utils",
    hdrs = ["activation_utils.h"],
    deps = [
        "//tensorflow/lite/c:common",
        "//tensorflow/lite/kernels/internal:cppmath",
    ],
)

tflite_micro_cc_test(
    name = "quantize_test",
    srcs = [
        "quantize_test.cc",
    ],
    deps = [
        ":kernel_runner",
        "//tensorflow/lite/c:common",
        "//tensorflow/lite/micro:test_helpers",
        "//tensorflow/lite/micro/testing:micro_test",
    ],
)

tflite_micro_cc_test(
    name = "dequantize_test",
    srcs = [
        "dequantize_test.cc",
    ],
    deps = [
        ":kernel_runner",
        "//tensorflow/lite/c:common",
        "//tensorflow/lite/micro:test_helpers",
        "//tensorflow/lite/micro/testing:micro_test",
    ],
)

cc_library(
    name = "kernel_runner",
    srcs = [
        "kernel_runner.cc",
    ],
    hdrs = ["kernel_runner.h"],
    deps = [
        "//tensorflow/lite/c:common",
        "//tensorflow/lite/kernels/internal:compatibility",
        "//tensorflow/lite/micro:micro_framework",
    ],
)

cc_library(
    name = "kernel_util",
    srcs = [
        "kernel_util.cc",
    ],
    hdrs = ["kernel_util.h"],
    deps = [
        "//tensorflow/lite/c:common",
        "//tensorflow/lite/kernels/internal:compatibility",
        "//tensorflow/lite/kernels/internal:types",
        "//tensorflow/lite/micro:debug_log",
    ],
)

cc_library(
    name = "micro_utils",
    hdrs = ["micro_utils.h"],
)

tflite_micro_cc_test(
    name = "reshape_test",
    srcs = [
        "reshape_test.cc",
    ],
    deps = [
        ":kernel_runner",
        "//tensorflow/lite/c:common",
        "//tensorflow/lite/kernels/internal:tensor",
        "//tensorflow/lite/micro:micro_utils",
        "//tensorflow/lite/micro:test_helpers",
        "//tensorflow/lite/micro/testing:micro_test",
    ],
)

tflite_micro_cc_test(
    name = "activations_test",
    srcs = [
        "activations_test.cc",
    ],
    deps = [
        ":kernel_runner",
        "//tensorflow/lite/c:common",
        "//tensorflow/lite/micro:op_resolvers",
        "//tensorflow/lite/micro:test_helpers",
        "//tensorflow/lite/micro/testing:micro_test",
    ],
)

tflite_micro_cc_test(
    name = "concatenation_test",
    srcs = [
        "concatenation_test.cc",
    ],
    deps = [
        ":kernel_runner",
        "//tensorflow/lite/c:common",
        "//tensorflow/lite/micro:test_helpers",
        "//tensorflow/lite/micro/testing:micro_test",
    ],
)

tflite_micro_cc_test(
    name = "pad_test",
    srcs = [
        "pad_test.cc",
    ],
    tags = [
        "noasan",
        "nomsan",
    ],  # TODO(b/175133159): currently failing with asan and msan
    deps = [
        ":kernel_runner",
        "//tensorflow/lite/c:common",
        "//tensorflow/lite/micro:op_resolvers",
        "//tensorflow/lite/micro:test_helpers",
        "//tensorflow/lite/micro/testing:micro_test",
    ],
)

tflite_micro_cc_test(
    name = "reduce_test",
    srcs = [
        "reduce_test.cc",
    ],
    deps = [
        ":kernel_runner",
        "//tensorflow/lite/c:common",
        "//tensorflow/lite/micro:op_resolvers",
        "//tensorflow/lite/micro:test_helpers",
        "//tensorflow/lite/micro/testing:micro_test",
    ],
)

tflite_micro_cc_test(
    name = "circular_buffer_test",
    srcs = [
        "circular_buffer_test.cc",
    ],
    deps = [
        ":kernel_runner",
        ":micro_ops",
        "//tensorflow/lite/c:common",
        "//tensorflow/lite/micro:op_resolvers",
        "//tensorflow/lite/micro:test_helpers",
        "//tensorflow/lite/micro/testing:micro_test",
    ],
)

tflite_micro_cc_test(
    name = "resize_nearest_neighbor_test",
    srcs = [
        "resize_nearest_neighbor_test.cc",
    ],
    deps = [
        ":kernel_runner",
        "//tensorflow/lite/c:common",
        "//tensorflow/lite/micro:op_resolvers",
        "//tensorflow/lite/micro:test_helpers",
        "//tensorflow/lite/micro/testing:micro_test",
    ],
)

tflite_micro_cc_test(
    name = "l2norm_test",
    srcs = [
        "l2norm_test.cc",
    ],
    deps = [
        ":kernel_runner",
        "//tensorflow/lite/c:common",
        "//tensorflow/lite/micro:op_resolvers",
        "//tensorflow/lite/micro:test_helpers",
        "//tensorflow/lite/micro/testing:micro_test",
    ],
)

tflite_micro_cc_test(
    name = "tanh_test",
    srcs = ["tanh_test.cc"],
    deps = [
        ":kernel_runner",
        "//tensorflow/lite/c:common",
        "//tensorflow/lite/micro:test_helpers",
        "//tensorflow/lite/micro/testing:micro_test",
    ],
)

tflite_micro_cc_test(
    name = "hard_swish_test",
    srcs = ["hard_swish_test.cc"],
    deps = [
        ":kernel_runner",
        "//tensorflow/lite/c:common",
        "//tensorflow/lite/micro:op_resolvers",
        "//tensorflow/lite/micro:test_helpers",
        "//tensorflow/lite/micro/testing:micro_test",
    ],
)

cc_test(
    name = "shape_test",
    srcs = ["shape_test.cc"],
    deps = [
        ":kernel_runner",
        "//tensorflow/lite/c:common",
        "//tensorflow/lite/micro:op_resolvers",
        "//tensorflow/lite/micro:test_helpers",
        "//tensorflow/lite/micro/testing:micro_test",
    ],
)

tflite_micro_cc_test(
<<<<<<< HEAD
    name = "squeeze_test",
    srcs = ["squeeze_test.cc"],
    deps = [
        ":kernel_runner",
        "//tensorflow/lite/c:common",
        "//tensorflow/lite/micro:op_resolvers",
=======
    name = "space_to_batch_nd_test",
    srcs = [
        "space_to_batch_nd_test.cc",
    ],
    deps = [
        ":conv_test_common",
        ":kernel_runner",
        "//tensorflow/lite/c:common",
        "//tensorflow/lite/micro:micro_utils",
>>>>>>> 23b10298
        "//tensorflow/lite/micro:test_helpers",
        "//tensorflow/lite/micro/testing:micro_test",
    ],
)

tflite_micro_cc_test(
    name = "transpose_conv_test",
    srcs = [
        "transpose_conv_test.cc",
    ],
    deps = [
        ":conv_test_common",
        ":kernel_runner",
        "//tensorflow/lite/c:common",
        "//tensorflow/lite/micro:micro_utils",
        "//tensorflow/lite/micro:test_helpers",
        "//tensorflow/lite/micro/testing:micro_test",
    ],
)<|MERGE_RESOLUTION|>--- conflicted
+++ resolved
@@ -843,39 +843,42 @@
 )
 
 tflite_micro_cc_test(
-<<<<<<< HEAD
+    name = "space_to_batch_nd_test",
+    srcs = [
+        "space_to_batch_nd_test.cc",
+    ],
+    deps = [
+        ":conv_test_common",
+        ":kernel_runner",
+        "//tensorflow/lite/c:common",
+        "//tensorflow/lite/micro:micro_utils",
+        "//tensorflow/lite/micro:test_helpers",
+        "//tensorflow/lite/micro/testing:micro_test",
+    ],
+)
+
+tflite_micro_cc_test(
     name = "squeeze_test",
     srcs = ["squeeze_test.cc"],
     deps = [
         ":kernel_runner",
         "//tensorflow/lite/c:common",
         "//tensorflow/lite/micro:op_resolvers",
-=======
-    name = "space_to_batch_nd_test",
-    srcs = [
-        "space_to_batch_nd_test.cc",
+        "//tensorflow/lite/micro:test_helpers",
+        "//tensorflow/lite/micro/testing:micro_test",
+    ],
+)
+
+tflite_micro_cc_test(
+    name = "transpose_conv_test",
+    srcs = [
+        "transpose_conv_test.cc",
     ],
     deps = [
         ":conv_test_common",
         ":kernel_runner",
         "//tensorflow/lite/c:common",
         "//tensorflow/lite/micro:micro_utils",
->>>>>>> 23b10298
-        "//tensorflow/lite/micro:test_helpers",
-        "//tensorflow/lite/micro/testing:micro_test",
-    ],
-)
-
-tflite_micro_cc_test(
-    name = "transpose_conv_test",
-    srcs = [
-        "transpose_conv_test.cc",
-    ],
-    deps = [
-        ":conv_test_common",
-        ":kernel_runner",
-        "//tensorflow/lite/c:common",
-        "//tensorflow/lite/micro:micro_utils",
         "//tensorflow/lite/micro:test_helpers",
         "//tensorflow/lite/micro/testing:micro_test",
     ],
