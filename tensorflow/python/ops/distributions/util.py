--- conflicted
+++ resolved
@@ -1060,13 +1060,7 @@
     wx_over_max_absw_x = (
         math_ops.sign(w) * math_ops.exp(log_absw_x - max_log_absw_x))
     sum_wx_over_max_absw_x = math_ops.reduce_sum(
-<<<<<<< HEAD
-        wx_over_max_absw_x,
-        axis=axis,
-        keepdims=keep_dims)
-=======
         wx_over_max_absw_x, axis=axis, keepdims=keep_dims)
->>>>>>> cef83646
     if not keep_dims:
       max_log_absw_x = array_ops.squeeze(max_log_absw_x, axis)
     sgn = math_ops.sign(sum_wx_over_max_absw_x)
@@ -1184,12 +1178,7 @@
     grid = ops.convert_to_tensor(grid, name="grid", dtype=dtype)
     probs = ops.convert_to_tensor(probs, name="unnormalized_probs",
                                   dtype=dtype)
-<<<<<<< HEAD
-    probs /= linalg_ops.norm(probs, ord=1, axis=-1, keepdims=True,
-                             name="probs")
-=======
     probs /= linalg_ops.norm(probs, ord=1, axis=-1, keepdims=True, name="probs")
->>>>>>> cef83646
 
     def _static_event_size(x):
       """Returns the static size of a specific dimension or `None`."""
