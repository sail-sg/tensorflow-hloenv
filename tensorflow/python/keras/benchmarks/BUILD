--- conflicted
+++ resolved
@@ -29,11 +29,7 @@
     srcs = ["keras_cpu_benchmark_test.py"],
     python_version = "PY3",
     deps = [
-<<<<<<< HEAD
-        "benchmark_util",
-=======
         ":benchmark_util",
->>>>>>> d0ae0f8c
         "//tensorflow:tensorflow_py",
         "//third_party/py/numpy",
     ],
@@ -78,7 +74,6 @@
     ],
 )
 
-<<<<<<< HEAD
 py_library(
     name = "benchmark_util",
     srcs = ["benchmark_util.py"],
@@ -92,12 +87,6 @@
     name = "bidirectional_lstm_benchmark_test",
     size = "medium",
     srcs = ["keras_examples_benchmarks/bidirectional_lstm_benchmark_test.py"],
-=======
-py_test(
-    name = "keras_examples_benchmark_test",
-    size = "medium",
-    srcs = ["keras_examples_benchmark_test.py"],
->>>>>>> d0ae0f8c
     python_version = "PY3",
     tags = [
         "no_windows",  # b/160628318
@@ -108,7 +97,6 @@
     ],
 )
 
-<<<<<<< HEAD
 py_test(
     name = "text_classification_transformer_benchmark_test",
     size = "medium",
@@ -120,13 +108,5 @@
     deps = [
         ":benchmark_util",
         "//tensorflow:tensorflow_py",
-=======
-py_library(
-    name = "benchmark_util",
-    srcs = ["benchmark_util.py"],
-    deps = [
-        "//tensorflow:tensorflow_py",
-        "//third_party/py/numpy",
->>>>>>> d0ae0f8c
-    ],
+    ]
 )