# Description:
#   contains parts of TensorFlow that are experimental or unstable and which are not supported.

licenses(["notice"])  # Apache 2.0

exports_files(["LICENSE"])

package(default_visibility = ["//tensorflow:__subpackages__"])

py_library(
    name = "contrib_py",
    srcs = glob(["**/*.py"]),
    srcs_version = "PY2AND3",
    visibility = ["//tensorflow:internal"],
    deps = [
        "//tensorflow/contrib/ctc:ctc_py",
        "//tensorflow/contrib/distributions:distributions_py",
        "//tensorflow/contrib/layers:layers_py",
        "//tensorflow/contrib/linear_optimizer:sdca_ops_py",
<<<<<<< HEAD
        "//tensorflow/contrib/skflow",
=======
        "//tensorflow/contrib/lookup:lookup_py",
>>>>>>> 6f41f6e3
        "//tensorflow/contrib/testing:testing_py",
        "//tensorflow/contrib/util:util_py",
    ],
)

filegroup(
    name = "all_files",
    srcs = glob(
        ["**/*"],
        exclude = [
            "**/METADATA",
            "**/OWNERS",
        ],
    ),
    visibility = ["//tensorflow:__subpackages__"],
)<|MERGE_RESOLUTION|>--- conflicted
+++ resolved
@@ -17,11 +17,8 @@
         "//tensorflow/contrib/distributions:distributions_py",
         "//tensorflow/contrib/layers:layers_py",
         "//tensorflow/contrib/linear_optimizer:sdca_ops_py",
-<<<<<<< HEAD
+        "//tensorflow/contrib/lookup:lookup_py",
         "//tensorflow/contrib/skflow",
-=======
-        "//tensorflow/contrib/lookup:lookup_py",
->>>>>>> 6f41f6e3
         "//tensorflow/contrib/testing:testing_py",
         "//tensorflow/contrib/util:util_py",
     ],
